--- conflicted
+++ resolved
@@ -12,66 +12,16 @@
 }
 
 class Subscriptions {
-    final _sinks = HashMap<int, StreamSink<Object?>>();
+  final _sinks = HashMap<int, StreamSink<Object?>>();
 
-    void handle(int subscriptionId, Object? payload) {
-      final sink = _sinks[subscriptionId];
+  void handle(int subscriptionId, Object? payload) {
+    final sink = _sinks[subscriptionId];
 
-      if (sink == null) {
-        print('unsolicited notification');
-        return;
-      }
-
-      if (payload is String) {
-        sink.add(null);
-      } else if (payload is Map && payload.length == 1) {
-        sink.add(payload.entries.single.value);
-      } else {
-        final error = Exception('invalid notification');
-        sink.addError(error);
-      }
-    }
-<<<<<<< HEAD
-=======
-  }
-
-  void _handleResponseSuccess(Completer<Object?> completer, Object? payload) {
-    if (payload == "none") {
-      completer.complete(null);
+    if (sink == null) {
+      print('unsolicited notification');
       return;
     }
 
-    if (payload is Map && payload.length == 1) {
-      completer.complete(payload.entries.single.value);
-    } else {
-      _handleInvalidResponse(completer);
-    }
-  }
-
-  void _handleResponseFailure(Completer<Object?> completer, Object? payload) {
-    if (payload is! List) {
-      _handleInvalidResponse(completer);
-      return;
-    }
-
-    final code = payload[0];
-    final message = payload[1];
-
-    if (code is! int || message is! String) {
-      _handleInvalidResponse(completer);
-      return;
-    }
-
-    final error = Error(ErrorCode.decode(code), message);
-    completer.completeError(error);
-  }
-
-  void _handleInvalidResponse(Completer<Object?> completer) {
-    final error = Exception('invalid response');
-    completer.completeError(error);
-  }
-
-  void _handleNotification(StreamSink<Object?> sink, Object? payload) {
     try {
       if (payload is String) {
         sink.add(null);
@@ -88,7 +38,6 @@
       // error.
     }
   }
->>>>>>> d986b75b
 }
 
 class Subscription {
