use crate::{
    directory,
    error::Error,
    file, network,
    protocol::{Request, Response},
    repository, session, share_token,
    state::State,
    state_monitor,
};
use async_trait::async_trait;
use ouisync_bridge::transport::SessionContext;
use ouisync_lib::{crypto::cipher::SecretKey, PeerAddr};
use std::{net::SocketAddr, sync::Arc};

#[derive(Clone)]
pub(crate) struct Handler {
    state: Arc<State>,
}

impl Handler {
    pub fn new(state: Arc<State>) -> Self {
        Self { state }
    }
}

#[async_trait]
impl ouisync_bridge::transport::Handler for Handler {
    type Request = Request;
    type Response = Response;
    type Error = Error;

    async fn handle(
        &self,
        request: Self::Request,
        context: &SessionContext,
    ) -> Result<Self::Response, Self::Error> {
        tracing::trace!(?request);

        let response = match request {
            Request::RepositoryCreate {
                path,
                read_secret,
                write_secret,
                share_token,
            } => repository::create(
                &self.state,
                path.into_std_path_buf(),
                read_secret,
                write_secret,
                share_token,
            )
            .await?
            .into(),
            Request::RepositoryOpen { path, secret } => {
                repository::open(&self.state, path.into_std_path_buf(), secret)
                    .await?
                    .into()
            }
            Request::RepositoryClose(handle) => {
                repository::close(&self.state, handle).await?.into()
            }
            Request::RepositorySubscribe(handle) => {
                repository::subscribe(&self.state, &context.notification_tx, handle)?.into()
            }
<<<<<<< HEAD
            Request::ListRepositories => {
                // TODO: We could collect only once
                let handles = self
                    .state
                    .repositories
                    .collect()
                    .iter()
                    .map(|(handle, _holder)| handle.id())
                    .collect();
                Response::Handles(handles)
            }
            Request::ListRepositoriesSubscribe => {
                session::subscribe(&self.state, &context.notification_tx).into()
=======
            Request::RepositoryIsSyncEnabled(handle) => {
                repository::is_sync_enabled(&self.state, handle)
                    .await?
                    .into()
            }
            Request::RepositorySetSyncEnabled {
                repository,
                enabled,
            } => {
                repository::set_sync_enabled(&self.state, repository, enabled).await?;
                ().into()
>>>>>>> 5ddb3444
            }
            Request::RepositorySetAccess {
                repository,
                read,
                write,
            } => self
                .state
                .repositories
                .get(repository)?
                .repository
                .set_access(read, write)
                .await?
                .into(),
            Request::RepositoryCredentials(handle) => {
                repository::credentials(&self.state, handle)?.into()
            }
            Request::RepositorySetCredentials {
                repository,
                credentials,
            } => repository::set_credentials(&self.state, repository, credentials.into())
                .await?
                .into(),
            Request::RepositorySetAccessMode {
                repository,
                access_mode,
                secret,
            } => {
                repository::set_access_mode(&self.state, repository, access_mode, secret).await?;
                ().into()
            }
            Request::RepositoryRequiresLocalSecretForReading(handle) => self
                .state
                .repositories
                .get(handle)?
                .repository
                .requires_local_secret_for_reading()
                .await?
                .into(),
            Request::RepositoryRequiresLocalSecretForWriting(handle) => self
                .state
                .repositories
                .get(handle)?
                .repository
                .requires_local_secret_for_writing()
                .await?
                .into(),
            Request::RepositoryInfoHash(handle) => {
                repository::info_hash(&self.state, handle)?.into()
            }
            Request::RepositoryDatabaseId(handle) => {
                repository::database_id(&self.state, handle).await?.into()
            }
            Request::RepositoryName(handle) => {
                let os_str = repository::get_name(&self.state, handle)?;
                os_str.as_encoded_bytes().to_vec().into()
            }
            Request::RepositoryEntryType { repository, path } => {
                repository::entry_type(&self.state, repository, path)
                    .await?
                    .into()
            }
            Request::RepositoryMoveEntry {
                repository,
                src,
                dst,
            } => repository::move_entry(&self.state, repository, src, dst)
                .await?
                .into(),
            Request::RepositoryIsDhtEnabled(repository) => {
                repository::is_dht_enabled(&self.state, repository)
                    .await?
                    .into()
            }
            Request::RepositorySetDhtEnabled {
                repository,
                enabled,
            } => {
                repository::set_dht_enabled(&self.state, repository, enabled).await?;
                ().into()
            }
            Request::RepositoryIsPexEnabled(repository) => {
                repository::is_pex_enabled(&self.state, repository)
                    .await?
                    .into()
            }
            Request::RepositorySetPexEnabled {
                repository,
                enabled,
            } => {
                repository::set_pex_enabled(&self.state, repository, enabled).await?;
                ().into()
            }
            Request::RepositoryCreateShareToken {
                repository,
                secret,
                access_mode,
                name,
            } => repository::create_share_token(&self.state, repository, secret, access_mode, name)
                .await?
                .into(),
            Request::RepositoryCreateMirror { repository, host } => {
                repository::create_mirror(&self.state, repository, &host)
                    .await?
                    .into()
            }
            Request::RepositoryDeleteMirror { repository, host } => {
                repository::delete_mirror(&self.state, repository, &host)
                    .await?
                    .into()
            }
            Request::RepositoryMirrorExists { repository, host } => {
                repository::mirror_exists(&self.state, repository, &host)
                    .await?
                    .into()
            }
            Request::ShareTokenMode(token) => share_token::mode(token).into(),
            Request::ShareTokenInfoHash(token) => share_token::info_hash(token).into(),
            Request::ShareTokenSuggestedName(token) => share_token::suggested_name(token).into(),
            Request::ShareTokenNormalize(token) => token.to_string().into(),
            Request::ShareTokenMirrorExists { share_token, host } => {
                share_token::mirror_exists(&self.state, share_token, &host)
                    .await?
                    .into()
            }
            Request::RepositoryAccessMode(repository) => {
                repository::access_mode(&self.state, repository)?.into()
            }
            Request::RepositorySyncProgress(repository) => {
                repository::sync_progress(&self.state, repository)
                    .await?
                    .into()
            }
            Request::RepositoryMountAll(mount_point) => {
                repository::mount_root(&self.state, mount_point)
                    .await?
                    .into()
            }
            Request::RepositoryGetMetadata { repository, key } => {
                repository::metadata_get(&self.state, repository, key)
                    .await?
                    .into()
            }
            Request::RepositorySetMetadata { repository, edits } => {
                repository::metadata_set(&self.state, repository, edits)
                    .await?
                    .into()
            }
            Request::DirectoryCreate { repository, path } => {
                directory::create(&self.state, repository, path)
                    .await?
                    .into()
            }
            Request::DirectoryOpen { repository, path } => {
                directory::open(&self.state, repository, path).await?.into()
            }
            Request::DirectoryRemove {
                repository,
                path,
                recursive,
            } => directory::remove(&self.state, repository, path, recursive)
                .await?
                .into(),
            Request::FileOpen { repository, path } => {
                file::open(&self.state, repository, path).await?.into()
            }
            Request::FileCreate { repository, path } => {
                file::create(&self.state, repository, path).await?.into()
            }
            Request::FileRemove { repository, path } => {
                file::remove(&self.state, repository, path).await?.into()
            }
            Request::FileRead { file, offset, len } => {
                file::read(&self.state, file, offset, len).await?.into()
            }
            Request::FileWrite { file, offset, data } => {
                file::write(&self.state, file, offset, data.into())
                    .await?
                    .into()
            }
            Request::FileTruncate { file, len } => {
                file::truncate(&self.state, file, len).await?.into()
            }
            Request::FileLen(file) => file::len(&self.state, file).await?.into(),
            Request::FileProgress(file) => file::progress(&self.state, file).await?.into(),
            Request::FileFlush(file) => file::flush(&self.state, file).await?.into(),
            Request::FileClose(file) => file::close(&self.state, file).await?.into(),
            Request::NetworkInit(defaults) => {
                ouisync_bridge::network::init(&self.state.network, &self.state.config, defaults)
                    .await;
                ().into()
            }
            Request::NetworkSubscribe => {
                network::subscribe(&self.state, &context.notification_tx).into()
            }
            Request::NetworkBind {
                quic_v4,
                quic_v6,
                tcp_v4,
                tcp_v6,
            } => {
                ouisync_bridge::network::bind(
                    &self.state.network,
                    &self.state.config,
                    &[
                        quic_v4.map(SocketAddr::from).map(PeerAddr::Quic),
                        quic_v6.map(SocketAddr::from).map(PeerAddr::Quic),
                        tcp_v4.map(SocketAddr::from).map(PeerAddr::Tcp),
                        tcp_v6.map(SocketAddr::from).map(PeerAddr::Tcp),
                    ]
                    .into_iter()
                    .flatten()
                    .collect::<Vec<_>>(),
                )
                .await;
                ().into()
            }
            Request::NetworkTcpListenerLocalAddrV4 => self
                .state
                .network
                .listener_local_addrs()
                .into_iter()
                .find(|addr| matches!(addr, PeerAddr::Tcp(SocketAddr::V4(_))))
                .map(|addr| *addr.socket_addr())
                .into(),
            Request::NetworkTcpListenerLocalAddrV6 => self
                .state
                .network
                .listener_local_addrs()
                .into_iter()
                .find(|addr| matches!(addr, PeerAddr::Tcp(SocketAddr::V6(_))))
                .map(|addr| *addr.socket_addr())
                .into(),
            Request::NetworkQuicListenerLocalAddrV4 => self
                .state
                .network
                .listener_local_addrs()
                .into_iter()
                .find(|addr| matches!(addr, PeerAddr::Quic(SocketAddr::V4(_))))
                .map(|addr| *addr.socket_addr())
                .into(),
            Request::NetworkQuicListenerLocalAddrV6 => self
                .state
                .network
                .listener_local_addrs()
                .into_iter()
                .find(|addr| matches!(addr, PeerAddr::Quic(SocketAddr::V6(_))))
                .map(|addr| *addr.socket_addr())
                .into(),
            Request::NetworkAddUserProvidedPeer(addr) => {
                ouisync_bridge::network::add_user_provided_peers(
                    &self.state.network,
                    &self.state.config,
                    &[addr],
                )
                .await;
                ().into()
            }
            Request::NetworkRemoveUserProvidedPeer(addr) => {
                ouisync_bridge::network::remove_user_provided_peers(
                    &self.state.network,
                    &self.state.config,
                    &[addr],
                )
                .await;
                ().into()
            }
            Request::NetworkUserProvidedPeers => {
                ouisync_bridge::network::user_provided_peers(&self.state.config)
                    .await
                    .into()
            }
            Request::NetworkKnownPeers => self.state.network.peer_info_collector().collect().into(),
            Request::NetworkThisRuntimeId => network::this_runtime_id(&self.state).into(),
            Request::NetworkCurrentProtocolVersion => {
                self.state.network.current_protocol_version().into()
            }
            Request::NetworkHighestSeenProtocolVersion => {
                self.state.network.highest_seen_protocol_version().into()
            }
            Request::NetworkIsPortForwardingEnabled => {
                self.state.network.is_port_forwarding_enabled().into()
            }
            Request::NetworkSetPortForwardingEnabled(enabled) => {
                ouisync_bridge::network::set_port_forwarding_enabled(
                    &self.state.network,
                    &self.state.config,
                    enabled,
                )
                .await;
                ().into()
            }
            Request::NetworkIsLocalDiscoveryEnabled => {
                self.state.network.is_local_discovery_enabled().into()
            }
            Request::NetworkSetLocalDiscoveryEnabled(enabled) => {
                ouisync_bridge::network::set_local_discovery_enabled(
                    &self.state.network,
                    &self.state.config,
                    enabled,
                )
                .await;
                ().into()
            }
            Request::NetworkExternalAddrV4 => self.state.network.external_addr_v4().await.into(),
            Request::NetworkExternalAddrV6 => self.state.network.external_addr_v6().await.into(),
            Request::NetworkNatBehavior => self.state.network.nat_behavior().await.into(),
            Request::NetworkTrafficStats => self.state.network.traffic_stats().into(),
            Request::NetworkShutdown => {
                self.state.network.shutdown().await;
                ().into()
            }
            Request::StateMonitorGet(path) => state_monitor::get(&self.state, path)?.into(),
            Request::StateMonitorSubscribe(path) => {
                state_monitor::subscribe(&self.state, &context.notification_tx, path)?.into()
            }
            Request::Unsubscribe(handle) => {
                self.state.remove_task(handle);
                ().into()
            }
            Request::GenerateSaltForSecretKey => SecretKey::random_salt().as_ref().to_vec().into(),
            Request::DeriveSecretKey { password, salt } => {
                // TODO: This is a slow operation, do we need to send it to the thread pool?
                SecretKey::derive_from_password(&password, &salt)
                    .as_array()
                    .to_vec()
                    .into()
            }
            Request::GetReadPasswordSalt(handle) => self
                .state
                .repositories
                .get(handle)?
                .repository
                .get_read_password_salt()
                .await?
                .as_array()
                .to_vec()
                .into(),
            Request::GetWritePasswordSalt(handle) => self
                .state
                .repositories
                .get(handle)?
                .repository
                .get_write_password_salt()
                .await?
                .as_array()
                .to_vec()
                .into(),
        };

        Ok(response)
    }
}<|MERGE_RESOLUTION|>--- conflicted
+++ resolved
@@ -62,7 +62,6 @@
             Request::RepositorySubscribe(handle) => {
                 repository::subscribe(&self.state, &context.notification_tx, handle)?.into()
             }
-<<<<<<< HEAD
             Request::ListRepositories => {
                 // TODO: We could collect only once
                 let handles = self
@@ -76,7 +75,7 @@
             }
             Request::ListRepositoriesSubscribe => {
                 session::subscribe(&self.state, &context.notification_tx).into()
-=======
+            }
             Request::RepositoryIsSyncEnabled(handle) => {
                 repository::is_sync_enabled(&self.state, handle)
                     .await?
@@ -88,7 +87,6 @@
             } => {
                 repository::set_sync_enabled(&self.state, repository, enabled).await?;
                 ().into()
->>>>>>> 5ddb3444
             }
             Request::RepositorySetAccess {
                 repository,
