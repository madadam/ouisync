--- conflicted
+++ resolved
@@ -32,13 +32,10 @@
         self.0.drain().map(|(_handle, value)| value).collect()
     }
 
-<<<<<<< HEAD
     pub fn iter(&self) -> impl Iterator<Item = (&Handle<T>, &T)> {
         self.0.iter()
     }
 
-=======
->>>>>>> 5ddb3444
     pub fn get(&self, handle: Handle<T>) -> Result<&T, InvalidHandle> {
         self.0.get(&handle).ok_or(InvalidHandle)
     }
